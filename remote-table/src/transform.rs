use crate::{DFResult, RemoteField, RemoteSchemaRef};
<<<<<<< HEAD
use datafusion::arrow::array::{
    Array, ArrayRef, BinaryArray, BinaryViewArray, BooleanArray, Date32Array, Date64Array,
    Decimal128Array, Decimal256Array, FixedSizeBinaryArray, FixedSizeListArray, Float16Array,
    Float32Array, Float64Array, Int8Array, Int16Array, Int32Array, Int64Array,
    IntervalDayTimeArray, IntervalMonthDayNanoArray, IntervalYearMonthArray, LargeBinaryArray,
    LargeListArray, LargeListViewArray, LargeStringArray, ListArray, ListViewArray, NullArray,
    RecordBatch, RecordBatchOptions, StringArray, StringViewArray, StructArray,
    Time32MillisecondArray, Time32SecondArray, Time64MicrosecondArray, Time64NanosecondArray,
    TimestampMicrosecondArray, TimestampMillisecondArray, TimestampNanosecondArray,
    TimestampSecondArray, UInt8Array, UInt16Array, UInt32Array, UInt64Array,
};
use datafusion::arrow::datatypes::{DataType, Field, IntervalUnit, Schema, SchemaRef, TimeUnit};
=======
use datafusion::arrow::array::*;
use datafusion::arrow::datatypes::{DataType, FieldRef, IntervalUnit, Schema, SchemaRef, TimeUnit};
>>>>>>> e11096f6
use datafusion::common::{DataFusionError, project_schema};
use datafusion::execution::{RecordBatchStream, SendableRecordBatchStream};
use futures::{Stream, StreamExt};
use std::any::Any;
use std::fmt::Debug;
use std::pin::Pin;
use std::sync::Arc;
use std::task::{Context, Poll};

pub struct TransformArgs<'a> {
    pub col_index: usize,
    pub field: &'a FieldRef,
    pub remote_field: Option<&'a RemoteField>,
}

pub trait Transform: Debug + Send + Sync {
    fn as_any(&self) -> &dyn Any;

    fn transform_null(
        &self,
        array: &NullArray,
        args: TransformArgs,
    ) -> DFResult<(ArrayRef, FieldRef)> {
        Ok((Arc::new(array.clone()), args.field.clone()))
    }

    fn transform_boolean(
        &self,
        array: &BooleanArray,
        args: TransformArgs,
    ) -> DFResult<(ArrayRef, FieldRef)> {
        Ok((Arc::new(array.clone()), args.field.clone()))
    }

    fn transform_int8(
        &self,
        array: &Int8Array,
        args: TransformArgs,
    ) -> DFResult<(ArrayRef, FieldRef)> {
        Ok((Arc::new(array.clone()), args.field.clone()))
    }

    fn transform_int16(
        &self,
        array: &Int16Array,
        args: TransformArgs,
    ) -> DFResult<(ArrayRef, FieldRef)> {
        Ok((Arc::new(array.clone()), args.field.clone()))
    }

    fn transform_int32(
        &self,
        array: &Int32Array,
        args: TransformArgs,
    ) -> DFResult<(ArrayRef, FieldRef)> {
        Ok((Arc::new(array.clone()), args.field.clone()))
    }

    fn transform_int64(
        &self,
        array: &Int64Array,
        args: TransformArgs,
    ) -> DFResult<(ArrayRef, FieldRef)> {
        Ok((Arc::new(array.clone()), args.field.clone()))
    }

    fn transform_uint8(
        &self,
        array: &UInt8Array,
        args: TransformArgs,
    ) -> DFResult<(ArrayRef, FieldRef)> {
        Ok((Arc::new(array.clone()), args.field.clone()))
    }

    fn transform_uint16(
        &self,
        array: &UInt16Array,
        args: TransformArgs,
    ) -> DFResult<(ArrayRef, FieldRef)> {
        Ok((Arc::new(array.clone()), args.field.clone()))
    }

    fn transform_uint32(
        &self,
        array: &UInt32Array,
        args: TransformArgs,
    ) -> DFResult<(ArrayRef, FieldRef)> {
        Ok((Arc::new(array.clone()), args.field.clone()))
    }

    fn transform_uint64(
        &self,
        array: &UInt64Array,
        args: TransformArgs,
    ) -> DFResult<(ArrayRef, FieldRef)> {
        Ok((Arc::new(array.clone()), args.field.clone()))
    }

    fn transform_float16(
        &self,
        array: &Float16Array,
        args: TransformArgs,
    ) -> DFResult<(ArrayRef, FieldRef)> {
        Ok((Arc::new(array.clone()), args.field.clone()))
    }

    fn transform_float32(
        &self,
        array: &Float32Array,
        args: TransformArgs,
    ) -> DFResult<(ArrayRef, FieldRef)> {
        Ok((Arc::new(array.clone()), args.field.clone()))
    }

    fn transform_float64(
        &self,
        array: &Float64Array,
        args: TransformArgs,
    ) -> DFResult<(ArrayRef, FieldRef)> {
        Ok((Arc::new(array.clone()), args.field.clone()))
    }

    fn transform_binary(
        &self,
        array: &BinaryArray,
        args: TransformArgs,
    ) -> DFResult<(ArrayRef, FieldRef)> {
        Ok((Arc::new(array.clone()), args.field.clone()))
    }

    fn transform_fixed_size_binary(
        &self,
        array: &FixedSizeBinaryArray,
        args: TransformArgs,
    ) -> DFResult<(ArrayRef, FieldRef)> {
        Ok((Arc::new(array.clone()), args.field.clone()))
    }

    fn transform_large_binary(
        &self,
        array: &LargeBinaryArray,
        args: TransformArgs,
    ) -> DFResult<(ArrayRef, FieldRef)> {
        Ok((Arc::new(array.clone()), args.field.clone()))
    }

    fn transform_binary_view(
        &self,
        array: &BinaryViewArray,
        args: TransformArgs,
    ) -> DFResult<(ArrayRef, FieldRef)> {
        Ok((Arc::new(array.clone()), args.field.clone()))
    }

    fn transform_utf8(
        &self,
        array: &StringArray,
        args: TransformArgs,
    ) -> DFResult<(ArrayRef, FieldRef)> {
        Ok((Arc::new(array.clone()), args.field.clone()))
    }

    fn transform_large_utf8(
        &self,
        array: &LargeStringArray,
        args: TransformArgs,
    ) -> DFResult<(ArrayRef, FieldRef)> {
        Ok((Arc::new(array.clone()), args.field.clone()))
    }

    fn transform_utf8_view(
        &self,
        array: &StringViewArray,
        args: TransformArgs,
    ) -> DFResult<(ArrayRef, FieldRef)> {
        Ok((Arc::new(array.clone()), args.field.clone()))
    }

    fn transform_timestamp_second(
        &self,
        array: &TimestampSecondArray,
        args: TransformArgs,
    ) -> DFResult<(ArrayRef, FieldRef)> {
        Ok((Arc::new(array.clone()), args.field.clone()))
    }

    fn transform_timestamp_millisecond(
        &self,
        array: &TimestampMillisecondArray,
        args: TransformArgs,
    ) -> DFResult<(ArrayRef, FieldRef)> {
        Ok((Arc::new(array.clone()), args.field.clone()))
    }

    fn transform_timestamp_microsecond(
        &self,
        array: &TimestampMicrosecondArray,
        args: TransformArgs,
    ) -> DFResult<(ArrayRef, FieldRef)> {
        Ok((Arc::new(array.clone()), args.field.clone()))
    }

    fn transform_timestamp_nanosecond(
        &self,
        array: &TimestampNanosecondArray,
        args: TransformArgs,
    ) -> DFResult<(ArrayRef, FieldRef)> {
        Ok((Arc::new(array.clone()), args.field.clone()))
    }

    fn transform_date32(
        &self,
        array: &Date32Array,
        args: TransformArgs,
    ) -> DFResult<(ArrayRef, FieldRef)> {
        Ok((Arc::new(array.clone()), args.field.clone()))
    }

    fn transform_date64(
        &self,
        array: &Date64Array,
        args: TransformArgs,
    ) -> DFResult<(ArrayRef, FieldRef)> {
        Ok((Arc::new(array.clone()), args.field.clone()))
    }

    fn transform_time32_second(
        &self,
        array: &Time32SecondArray,
        args: TransformArgs,
    ) -> DFResult<(ArrayRef, FieldRef)> {
        Ok((Arc::new(array.clone()), args.field.clone()))
    }

    fn transform_time32_millisecond(
        &self,
        array: &Time32MillisecondArray,
        args: TransformArgs,
    ) -> DFResult<(ArrayRef, FieldRef)> {
        Ok((Arc::new(array.clone()), args.field.clone()))
    }

    fn transform_time64_microsecond(
        &self,
        array: &Time64MicrosecondArray,
        args: TransformArgs,
    ) -> DFResult<(ArrayRef, FieldRef)> {
        Ok((Arc::new(array.clone()), args.field.clone()))
    }

    fn transform_time64_nanosecond(
        &self,
        array: &Time64NanosecondArray,
        args: TransformArgs,
    ) -> DFResult<(ArrayRef, FieldRef)> {
        Ok((Arc::new(array.clone()), args.field.clone()))
    }

    fn transform_interval_year_month(
        &self,
        array: &IntervalYearMonthArray,
        args: TransformArgs,
    ) -> DFResult<(ArrayRef, FieldRef)> {
        Ok((Arc::new(array.clone()), args.field.clone()))
    }

    fn transform_interval_day_time(
        &self,
        array: &IntervalDayTimeArray,
        args: TransformArgs,
    ) -> DFResult<(ArrayRef, FieldRef)> {
        Ok((Arc::new(array.clone()), args.field.clone()))
    }

    fn transform_interval_month_day_nano(
        &self,
        array: &IntervalMonthDayNanoArray,
        args: TransformArgs,
    ) -> DFResult<(ArrayRef, FieldRef)> {
        Ok((Arc::new(array.clone()), args.field.clone()))
    }

    fn transform_list(
        &self,
        array: &ListArray,
        args: TransformArgs,
    ) -> DFResult<(ArrayRef, FieldRef)> {
        Ok((Arc::new(array.clone()), args.field.clone()))
    }

    fn transform_list_view(
        &self,
        array: &ListViewArray,
        args: TransformArgs,
    ) -> DFResult<(ArrayRef, FieldRef)> {
        Ok((Arc::new(array.clone()), args.field.clone()))
    }

    fn transform_fixed_size_list(
        &self,
        array: &FixedSizeListArray,
        args: TransformArgs,
    ) -> DFResult<(ArrayRef, FieldRef)> {
        Ok((Arc::new(array.clone()), args.field.clone()))
    }

    fn transform_large_list(
        &self,
        array: &LargeListArray,
        args: TransformArgs,
    ) -> DFResult<(ArrayRef, FieldRef)> {
        Ok((Arc::new(array.clone()), args.field.clone()))
    }

    fn transform_large_list_view(
        &self,
        array: &LargeListViewArray,
        args: TransformArgs,
    ) -> DFResult<(ArrayRef, FieldRef)> {
        Ok((Arc::new(array.clone()), args.field.clone()))
    }

    fn transform_decimal128(
        &self,
        array: &Decimal128Array,
        args: TransformArgs,
    ) -> DFResult<(ArrayRef, FieldRef)> {
        Ok((Arc::new(array.clone()), args.field.clone()))
    }

    fn transform_decimal256(
        &self,
        array: &Decimal256Array,
        args: TransformArgs,
    ) -> DFResult<(ArrayRef, FieldRef)> {
        Ok((Arc::new(array.clone()), args.field.clone()))
    }

    fn transform_struct(
        &self,
        array: &StructArray,
        args: TransformArgs,
    ) -> DFResult<(ArrayRef, Field)> {
        Ok((Arc::new(array.clone()), args.field.clone()))
    }
}

#[derive(Debug)]
pub struct DefaultTransform {}

impl Transform for DefaultTransform {
    fn as_any(&self) -> &dyn Any {
        self
    }
}

pub(crate) struct TransformStream {
    input: SendableRecordBatchStream,
    transform: Arc<dyn Transform>,
    table_schema: SchemaRef,
    projection: Option<Vec<usize>>,
    projected_schema: SchemaRef,
    remote_schema: Option<RemoteSchemaRef>,
}

impl TransformStream {
    pub fn try_new(
        input: SendableRecordBatchStream,
        transform: Arc<dyn Transform>,
        table_schema: SchemaRef,
        projection: Option<Vec<usize>>,
        remote_schema: Option<RemoteSchemaRef>,
    ) -> DFResult<Self> {
        let projected_schema = project_schema(&table_schema, projection.as_ref())?;
        Ok(Self {
            input,
            transform,
            table_schema,
            projection,
            projected_schema,
            remote_schema,
        })
    }
}

impl Stream for TransformStream {
    type Item = DFResult<RecordBatch>;
    fn poll_next(mut self: Pin<&mut Self>, cx: &mut Context<'_>) -> Poll<Option<Self::Item>> {
        match self.input.poll_next_unpin(cx) {
            Poll::Ready(Some(Ok(batch))) => {
                match transform_batch(
                    batch,
                    self.transform.as_ref(),
                    &self.table_schema,
                    self.projection.as_ref(),
                    self.remote_schema.as_ref(),
                ) {
                    Ok(result) => Poll::Ready(Some(Ok(result))),
                    Err(e) => Poll::Ready(Some(Err(e))),
                }
            }
            Poll::Ready(Some(Err(e))) => Poll::Ready(Some(Err(e))),
            Poll::Ready(None) => Poll::Ready(None),
            Poll::Pending => Poll::Pending,
        }
    }
}

impl RecordBatchStream for TransformStream {
    fn schema(&self) -> SchemaRef {
        self.projected_schema.clone()
    }
}

macro_rules! handle_transform {
    ($batch:expr, $idx:expr, $array_ty:ty, $transform:expr, $transform_method:ident, $transform_args:expr) => {{
        let array = $batch
            .column($idx)
            .as_any()
            .downcast_ref::<$array_ty>()
            .expect(concat!("Failed to downcast to ", stringify!($array_ty)));
        $transform.$transform_method(array, $transform_args)?
    }};
}

pub(crate) fn transform_batch(
    batch: RecordBatch,
    transform: &dyn Transform,
    table_schema: &SchemaRef,
    projection: Option<&Vec<usize>>,
    remote_schema: Option<&RemoteSchemaRef>,
) -> DFResult<RecordBatch> {
    let mut new_arrays: Vec<ArrayRef> = Vec::with_capacity(batch.schema().fields.len());
    let mut new_fields: Vec<FieldRef> = Vec::with_capacity(batch.schema().fields.len());
    let all_col_indexes = (0..table_schema.fields.len()).collect::<Vec<usize>>();
    let projected_col_indexes = projection.unwrap_or(&all_col_indexes);

    for (idx, col_index) in projected_col_indexes.iter().enumerate() {
        let field = unsafe { table_schema.fields.get_unchecked(*col_index) };
        let remote_field = remote_schema.map(|schema| &schema.fields[*col_index]);
        let args = TransformArgs {
            col_index: *col_index,
            field,
            remote_field,
        };

        let (new_array, new_field) = match &field.data_type() {
            DataType::Null => {
                handle_transform!(batch, idx, NullArray, transform, transform_null, args)
            }
            DataType::Boolean => {
                handle_transform!(batch, idx, BooleanArray, transform, transform_boolean, args)
            }
            DataType::Int8 => {
                handle_transform!(batch, idx, Int8Array, transform, transform_int8, args)
            }
            DataType::Int16 => {
                handle_transform!(batch, idx, Int16Array, transform, transform_int16, args)
            }
            DataType::Int32 => {
                handle_transform!(batch, idx, Int32Array, transform, transform_int32, args)
            }
            DataType::Int64 => {
                handle_transform!(batch, idx, Int64Array, transform, transform_int64, args)
            }
            DataType::UInt8 => {
                handle_transform!(batch, idx, UInt8Array, transform, transform_uint8, args)
            }
            DataType::UInt16 => {
                handle_transform!(batch, idx, UInt16Array, transform, transform_uint16, args)
            }
            DataType::UInt32 => {
                handle_transform!(batch, idx, UInt32Array, transform, transform_uint32, args)
            }
            DataType::UInt64 => {
                handle_transform!(batch, idx, UInt64Array, transform, transform_uint64, args)
            }
            DataType::Float16 => {
                handle_transform!(batch, idx, Float16Array, transform, transform_float16, args)
            }
            DataType::Float32 => {
                handle_transform!(batch, idx, Float32Array, transform, transform_float32, args)
            }
            DataType::Float64 => {
                handle_transform!(batch, idx, Float64Array, transform, transform_float64, args)
            }
            DataType::Timestamp(TimeUnit::Second, _) => {
                handle_transform!(
                    batch,
                    idx,
                    TimestampSecondArray,
                    transform,
                    transform_timestamp_second,
                    args
                )
            }
            DataType::Timestamp(TimeUnit::Millisecond, _) => {
                handle_transform!(
                    batch,
                    idx,
                    TimestampMillisecondArray,
                    transform,
                    transform_timestamp_millisecond,
                    args
                )
            }
            DataType::Timestamp(TimeUnit::Microsecond, _) => {
                handle_transform!(
                    batch,
                    idx,
                    TimestampMicrosecondArray,
                    transform,
                    transform_timestamp_microsecond,
                    args
                )
            }
            DataType::Timestamp(TimeUnit::Nanosecond, _) => {
                handle_transform!(
                    batch,
                    idx,
                    TimestampNanosecondArray,
                    transform,
                    transform_timestamp_nanosecond,
                    args
                )
            }
            DataType::Date32 => {
                handle_transform!(batch, idx, Date32Array, transform, transform_date32, args)
            }
            DataType::Date64 => {
                handle_transform!(batch, idx, Date64Array, transform, transform_date64, args)
            }
            DataType::Time32(TimeUnit::Second) => {
                handle_transform!(
                    batch,
                    idx,
                    Time32SecondArray,
                    transform,
                    transform_time32_second,
                    args
                )
            }
            DataType::Time32(TimeUnit::Millisecond) => {
                handle_transform!(
                    batch,
                    idx,
                    Time32MillisecondArray,
                    transform,
                    transform_time32_millisecond,
                    args
                )
            }
            DataType::Time32(TimeUnit::Microsecond) => unreachable!(),
            DataType::Time32(TimeUnit::Nanosecond) => unreachable!(),
            DataType::Time64(TimeUnit::Second) => unreachable!(),
            DataType::Time64(TimeUnit::Millisecond) => unreachable!(),
            DataType::Time64(TimeUnit::Microsecond) => {
                handle_transform!(
                    batch,
                    idx,
                    Time64MicrosecondArray,
                    transform,
                    transform_time64_microsecond,
                    args
                )
            }
            DataType::Time64(TimeUnit::Nanosecond) => {
                handle_transform!(
                    batch,
                    idx,
                    Time64NanosecondArray,
                    transform,
                    transform_time64_nanosecond,
                    args
                )
            }
            DataType::Interval(IntervalUnit::YearMonth) => {
                handle_transform!(
                    batch,
                    idx,
                    IntervalYearMonthArray,
                    transform,
                    transform_interval_year_month,
                    args
                )
            }
            DataType::Interval(IntervalUnit::DayTime) => {
                handle_transform!(
                    batch,
                    idx,
                    IntervalDayTimeArray,
                    transform,
                    transform_interval_day_time,
                    args
                )
            }
            DataType::Interval(IntervalUnit::MonthDayNano) => {
                handle_transform!(
                    batch,
                    idx,
                    IntervalMonthDayNanoArray,
                    transform,
                    transform_interval_month_day_nano,
                    args
                )
            }
            DataType::Binary => {
                handle_transform!(batch, idx, BinaryArray, transform, transform_binary, args)
            }
            DataType::FixedSizeBinary(_) => {
                handle_transform!(
                    batch,
                    idx,
                    FixedSizeBinaryArray,
                    transform,
                    transform_fixed_size_binary,
                    args
                )
            }
            DataType::LargeBinary => {
                handle_transform!(
                    batch,
                    idx,
                    LargeBinaryArray,
                    transform,
                    transform_large_binary,
                    args
                )
            }
            DataType::BinaryView => {
                handle_transform!(
                    batch,
                    idx,
                    BinaryViewArray,
                    transform,
                    transform_binary_view,
                    args
                )
            }
            DataType::Utf8 => {
                handle_transform!(batch, idx, StringArray, transform, transform_utf8, args)
            }
            DataType::LargeUtf8 => {
                handle_transform!(
                    batch,
                    idx,
                    LargeStringArray,
                    transform,
                    transform_large_utf8,
                    args
                )
            }
            DataType::Utf8View => {
                handle_transform!(
                    batch,
                    idx,
                    StringViewArray,
                    transform,
                    transform_utf8_view,
                    args
                )
            }
            DataType::List(_field) => {
                handle_transform!(batch, idx, ListArray, transform, transform_list, args)
            }
            DataType::ListView(_field) => {
                handle_transform!(
                    batch,
                    idx,
                    ListViewArray,
                    transform,
                    transform_list_view,
                    args
                )
            }
            DataType::FixedSizeList(_, _) => {
                handle_transform!(
                    batch,
                    idx,
                    FixedSizeListArray,
                    transform,
                    transform_fixed_size_list,
                    args
                )
            }
            DataType::LargeList(_field) => {
                handle_transform!(
                    batch,
                    idx,
                    LargeListArray,
                    transform,
                    transform_large_list,
                    args
                )
            }
            DataType::LargeListView(_field) => {
                handle_transform!(
                    batch,
                    idx,
                    LargeListViewArray,
                    transform,
                    transform_large_list_view,
                    args
                )
            }
            DataType::Decimal128(_, _) => {
                handle_transform!(
                    batch,
                    idx,
                    Decimal128Array,
                    transform,
                    transform_decimal128,
                    args
                )
            }
            DataType::Decimal256(_, _) => {
                handle_transform!(
                    batch,
                    idx,
                    Decimal256Array,
                    transform,
                    transform_decimal256,
                    args
                )
            }
            DataType::Struct(_fields) => {
                handle_transform!(batch, idx, StructArray, transform, transform_struct, args)
            }
            data_type => {
                return Err(DataFusionError::NotImplemented(format!(
                    "Unsupported transform arrow type {data_type:?}",
                )));
            }
        };
        new_arrays.push(new_array);
        new_fields.push(new_field);
    }
    let new_schema = Arc::new(Schema::new(new_fields));
    let options = RecordBatchOptions::new().with_row_count(Some(batch.num_rows()));
    Ok(RecordBatch::try_new_with_options(
        new_schema, new_arrays, &options,
    )?)
}

pub(crate) fn transform_schema(
    schema: SchemaRef,
    transform: &dyn Transform,
    remote_schema: Option<&RemoteSchemaRef>,
) -> DFResult<SchemaRef> {
    let empty_record = RecordBatch::new_empty(schema.clone());
    transform_batch(empty_record, transform, &schema, None, remote_schema)
        .map(|batch| batch.schema())
}<|MERGE_RESOLUTION|>--- conflicted
+++ resolved
@@ -1,21 +1,6 @@
 use crate::{DFResult, RemoteField, RemoteSchemaRef};
-<<<<<<< HEAD
-use datafusion::arrow::array::{
-    Array, ArrayRef, BinaryArray, BinaryViewArray, BooleanArray, Date32Array, Date64Array,
-    Decimal128Array, Decimal256Array, FixedSizeBinaryArray, FixedSizeListArray, Float16Array,
-    Float32Array, Float64Array, Int8Array, Int16Array, Int32Array, Int64Array,
-    IntervalDayTimeArray, IntervalMonthDayNanoArray, IntervalYearMonthArray, LargeBinaryArray,
-    LargeListArray, LargeListViewArray, LargeStringArray, ListArray, ListViewArray, NullArray,
-    RecordBatch, RecordBatchOptions, StringArray, StringViewArray, StructArray,
-    Time32MillisecondArray, Time32SecondArray, Time64MicrosecondArray, Time64NanosecondArray,
-    TimestampMicrosecondArray, TimestampMillisecondArray, TimestampNanosecondArray,
-    TimestampSecondArray, UInt8Array, UInt16Array, UInt32Array, UInt64Array,
-};
-use datafusion::arrow::datatypes::{DataType, Field, IntervalUnit, Schema, SchemaRef, TimeUnit};
-=======
 use datafusion::arrow::array::*;
 use datafusion::arrow::datatypes::{DataType, FieldRef, IntervalUnit, Schema, SchemaRef, TimeUnit};
->>>>>>> e11096f6
 use datafusion::common::{DataFusionError, project_schema};
 use datafusion::execution::{RecordBatchStream, SendableRecordBatchStream};
 use futures::{Stream, StreamExt};
@@ -358,7 +343,7 @@
         &self,
         array: &StructArray,
         args: TransformArgs,
-    ) -> DFResult<(ArrayRef, Field)> {
+    ) -> DFResult<(ArrayRef, FieldRef)> {
         Ok((Arc::new(array.clone()), args.field.clone()))
     }
 }
